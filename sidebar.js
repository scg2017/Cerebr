document.addEventListener('DOMContentLoaded', async () => {
    const chatContainer = document.getElementById('chat-container');
    const messageInput = document.getElementById('message-input');
    const contextMenu = document.getElementById('context-menu');
    const copyMessageButton = document.getElementById('copy-message');
    const stopUpdateButton = document.getElementById('stop-update');
    const settingsButton = document.getElementById('settings-button');
    const settingsMenu = document.getElementById('settings-menu');
    const feedbackButton = document.getElementById('feedback-button');
    const fullscreenToggle = document.getElementById('fullscreen-toggle');
    let currentMessageElement = null;
    let currentController = null;  // 用于存储当前的 AbortController
    let isFullscreen = false;

    // 添加全屏切换功能
    fullscreenToggle.addEventListener('click', async () => {
        isFullscreen = !isFullscreen;
        // 直接向父窗口发送消息
        window.parent.postMessage({
            type: 'TOGGLE_FULLSCREEN',
            isFullscreen: isFullscreen
        }, '*');
        settingsMenu.classList.remove('visible');
    });

    // 提取公共配置
    const MATH_DELIMITERS = {
        regex: /(\\\\\([^]+?\\\\\))|(\\\([^]+?\\\))|(\\\[[\s\S]+?\\\])/g,
        // regex: /(\$\$[\s\S]+?\$\$)|(\$[^\s$][^$]*?\$)|(\\\\\([^]+?\\\\\))|(\\\([^]+?\\\))|(\\\[[\s\S]+?\\\])/g,
        renderConfig: {
            delimiters: [
                {left: '\\(', right: '\\)', display: false},  // 行内公式
                {left: '\\\\(', right: '\\\\)', display: false},  // 行内公式
                {left: '\\[', right: '\\]', display: true},   // 行间公式
                // {left: '$$', right: '$$', display: true},     // 行间公式（备用）
                // {left: '$', right: '$', display: false}       // 行内公式（备用）
            ],
            throwOnError: false
        }
    };
    // 添加反馈按钮点击事件
    feedbackButton.addEventListener('click', () => {
        const newIssueUrl = 'https://github.com/yym68686/Cerebr/issues/new';
        window.open(newIssueUrl, '_blank');
        settingsMenu.classList.remove('visible'); // 使用 classList 来正确切换菜单状态
    });

    // 添加点击事件监听器，让点击侧边栏时自动聚焦到输入框
    document.body.addEventListener('click', (e) => {
        // 如果有文本被选中，不要触发输入框聚焦
        if (window.getSelection().toString()) {
            return;
        }

        // 排除点击设置按钮、设置菜单、上下文菜单的情况
        if (!settingsButton.contains(e.target) &&
            !settingsMenu.contains(e.target) &&
            !contextMenu.contains(e.target)) {
            messageInput.focus();
        }
    });

    // 聊天历史记录变量
    let chatHistory = [];

    // 添加公共的图片处理函数
    function processImageTags(content) {
        const tempDiv = document.createElement('div');
        tempDiv.innerHTML = content;
        const imageTags = tempDiv.querySelectorAll('.image-tag');

        if (imageTags.length > 0) {
            const result = [];
            // 添加文本内容
            const textContent = content.replace(/<span class="image-tag"[^>]*>.*?<\/span>/g, '').trim();
            if (textContent) {
                result.push({
                    type: "text",
                    text: textContent
                });
            }
            // 添加图片
            imageTags.forEach(tag => {
                const base64Data = tag.getAttribute('data-image');
                if (base64Data) {
                    result.push({
                        type: "image_url",
                        image_url: {
                            url: base64Data
                        }
                    });
                }
            });
            return result;
        }
        return content;
    }

    // 修改 processMessageContent 函数
    function processMessageContent(msg) {
        if (typeof msg.content === 'string' && msg.content.includes('image-tag')) {
            return {
                ...msg,
                content: processImageTags(msg.content)
            };
        }
        return msg;
    }

    // 修改保存聊天历史记录的函数
    async function saveChatHistory() {
        try {
            // 在保存之前处理消息格式
            const processedHistory = chatHistory.map(processMessageContent);
            await chrome.storage.local.set({ chatHistory: processedHistory });
        } catch (error) {
            console.error('保存聊天历史记录失败:', error);
        }
    }

    // 修改加载历史记录的函数
    async function loadChatHistory() {
        try {
            const result = await chrome.storage.local.get('chatHistory');
            if (result.chatHistory) {
                // 处理历史记录中的消息格式
                chatHistory = result.chatHistory.map(processMessageContent);

                // 清空当前显示的消息
                chatContainer.innerHTML = '';

                // 创建文档片段来提高性能
                const fragment = document.createDocumentFragment();

                // 重新显示历史消息
                chatHistory.forEach(msg => {
                    if (Array.isArray(msg.content)) {
                        // 处理包含图片的消息
                        let messageHtml = '';
                        msg.content.forEach(item => {
                            if (item.type === "text") {
                                messageHtml += item.text;
                            } else if (item.type === "image_url") {
                                const imageTag = createImageTag(item.image_url.url);
                                messageHtml += imageTag.outerHTML;
                            }
                        });
                        appendMessage(messageHtml, msg.role === 'user' ? 'user' : 'ai', true, fragment);
                    } else {
                        appendMessage(msg.content, msg.role === 'user' ? 'user' : 'ai', true, fragment);
                    }
                });

                // 一次性添加所有消息
                chatContainer.appendChild(fragment);

                // 使用 requestAnimationFrame 来延迟显示动画
                requestAnimationFrame(() => {
                    // 获取所有新添加的消息元素
                    const messages = chatContainer.querySelectorAll('.message.batch-load');

                    // 使用 requestAnimationFrame 来确保在下一帧开始时添加 show 类
                    requestAnimationFrame(() => {
                        messages.forEach((message, index) => {
                            // 使用 setTimeout 来创建级联动画效果
                            setTimeout(() => {
                                message.classList.add('show');
                            }, index * 30); // 每个消息间隔 30ms
                        });
                    });
                });
            }
        } catch (error) {
            console.error('加载聊天历史记录失败:', error);
        }
    }

    // 监听标签页切换
    chrome.tabs.onActivated.addListener(async (activeInfo) => {
        console.log('标签页切换:', activeInfo);
        await loadChatHistory();
        await loadWebpageSwitch('标签页切');
    });

    // 初始加载历史记录
    await loadChatHistory();


    // 网答功能
    const webpageSwitch = document.getElementById('webpage-switch');
    let pageContent = null;

    // 获取网页内容
    async function getPageContent() {
        try {
            console.log('getPageContent 发送获取网页内容请求');
            const response = await chrome.runtime.sendMessage({
                type: 'GET_PAGE_CONTENT_FROM_SIDEBAR'
            });
            return response;
        } catch (error) {
            console.error('获取网页内容失败:', error);
            return null;
        }
    }

    // 修改 loadWebpageSwitch 函数
    async function loadWebpageSwitch(call_name = 'loadWebpageSwitch') {
        console.log(`loadWebpageSwitch 从 ${call_name} 调用`);

        try {
            const domain = await getCurrentDomain();
            console.log('刷新后 网页问答 获取当前域名:', domain);
            if (!domain) return;

            const result = await chrome.storage.local.get('webpageSwitchDomains');
            const domains = result.webpageSwitchDomains || {};
            console.log('刷新后 网页问答存储中获取域名:', domains);

            // 只在开关状态不一致时才更新
            if (domains[domain] !== webpageSwitch.checked) {
                webpageSwitch.checked = !!domains[domain];

                if (webpageSwitch.checked) {
                    document.body.classList.add('loading-content');

                    try {
                        const content = await getPageContent();
                        if (content) {
                            pageContent = content;
                        } else {
                            console.error('loadWebpageSwitch 获取网页内容失败');
                        }
                    } catch (error) {
                        console.error('loadWebpageSwitch 获取网页内容失败:', error);
                    } finally {
                        document.body.classList.remove('loading-content');
                    }
                } else {
                    pageContent = null;
                }
            }
        } catch (error) {
            console.error('加载网页问答状态失败:', error);
        }
    }

    // 修改网页问答开关监听器
    webpageSwitch.addEventListener('change', async () => {
        try {
            const domain = await getCurrentDomain();
            console.log('网页问答开关状态改变后，获取当前域名:', domain);

            if (!domain) {
                console.log('无法获取域名，保持开关状态不变');
                webpageSwitch.checked = !webpageSwitch.checked; // 恢复开关状态
                return;
            }

            console.log('网页问答开关状态改变后，获取网页问答开关状态:', webpageSwitch.checked);

            if (webpageSwitch.checked) {
                document.body.classList.add('loading-content');

                try {
                    const content = await getPageContent();
                    if (content) {
                        pageContent = content;
                        await saveWebpageSwitch(domain, true);
                        console.log('修改网页问答为已开启');
                    } else {
                        console.error('获取网页内容失败。');
                    }
                } catch (error) {
                    console.error('获取网页内容失败:', error);
                } finally {
                    document.body.classList.remove('loading-content');
                }
            } else {
                pageContent = null;
                await saveWebpageSwitch(domain, false);
                console.log('修改网页问答为已关闭');
            }
        } catch (error) {
            console.error('处理网页问答开关变化失败:', error);
            webpageSwitch.checked = !webpageSwitch.checked; // 恢复开关状态
        }
    });
    // 在 DOMContentLoaded 事件处理程序中添加加载网页问答状态
    await loadWebpageSwitch();

    // 在文件开头添加函数用于获取当前域名
    async function getCurrentDomain(retryCount = 0) {
        const maxRetries = 3;
        const retryDelay = 500;

        try {
            const [tab] = await chrome.tabs.query({ active: true, currentWindow: true });
            if (!tab?.url) {
                console.log('未找到活动标签页');
                return null;
            }

            // 处理本地文件
            if (tab.url.startsWith('file://')) {
                return 'local_pdf';
            }

            const hostname = new URL(tab.url).hostname;

            // 规范化域名
            const normalizedDomain = hostname
                .replace(/^www\./, '')  // 移除www前缀
                .toLowerCase();         // 转换为小写

            console.log('规范化域名:', hostname, '->', normalizedDomain);
            return normalizedDomain;
        } catch (error) {
            console.error(`获取当前域名失败 (尝试 ${retryCount + 1}/${maxRetries}):`, error);

            if (retryCount < maxRetries) {
                console.log(`等待 ${retryDelay}ms 后重试...`);
                await new Promise(resolve => setTimeout(resolve, retryDelay));
                return getCurrentDomain(retryCount + 1);
            }

            return null;
        }
    }

    async function sendMessage() {
        // 如果有正在更新的AI消息，停止它
        const updatingMessage = chatContainer.querySelector('.ai-message.updating');
        if (updatingMessage && currentController) {
            currentController.abort();
            currentController = null;
            updatingMessage.classList.remove('updating');
        }

        const message = messageInput.textContent.trim();
        const imageTags = messageInput.querySelectorAll('.image-tag');

        if (!message && imageTags.length === 0) return;

        const config = apiConfigs[selectedConfigIndex];
        if (!config?.baseUrl || !config?.apiKey) {
            appendMessage('请在设置中完善 API 配置', 'ai', true);
            return;
        }

        try {
            // 创建新的 AbortController
            currentController = new AbortController();
            const signal = currentController.signal;

            // 构建消息内容
            let content;
            const images = [];

            // 如果有图片，构建包含文本和图片的数组格式
            if (imageTags.length > 0) {
                content = [];
                // 添加文本内容（如果有）
                if (message) {
                    content.push({
                        type: "text",
                        text: message
                    });
                }
                // 添加图片
                imageTags.forEach(tag => {
                    const base64Data = tag.getAttribute('data-image');
                    if (base64Data) {
                        content.push({
                            type: "image_url",
                            image_url: {
                                url: base64Data
                            }
                        });
                    }
                });
            } else {
                // 如果没有文本，直接使用文本内容
                content = message;
            }

            // 构建用户消息
            const userMessage = {
                role: "user",
                content: content
            };

            // 先添加用户消息到界面和历史记录
            appendMessage(messageInput.innerHTML, 'user');
            messageInput.innerHTML = '';
            adjustTextareaHeight(messageInput);

            // 构建消息数组（不包括当前用户消息）
            const messages = [...chatHistory.slice(0, -1)];  // 排除刚刚添加的用户消息
            const systemMessage = {
                role: "system",
                content: `数学公式请使用LaTeX表示，行间公式请使用\\[...\\]表示，行内公式请使用\\(...\\)表示，禁止使用$美元符号包裹数学公式。用户语言是 ${navigator.language}。请优先使用 ${navigator.language} 语言回答用户问题。${
                    webpageSwitch.checked && pageContent ?
                    `\n当前网页内容：\n标题：${pageContent.title}\nURL：${pageContent.url}\n内容：${pageContent.content}` :
                    ''
                }`
            };

            // 如果是第一条消息或第一条不是系统消息，添加系统消息
            if (messages.length === 0 || messages[0].role !== "system") {
                messages.unshift(systemMessage);
            }

            // 发送API请求
            const response = await fetch(config.baseUrl, {
                method: 'POST',
                headers: {
                    'Content-Type': 'application/json',
                    'Authorization': `Bearer ${config.apiKey}`
                },
                body: JSON.stringify({
                    model: config.modelName || "gpt-4o",
                    messages: [...messages, userMessage],
                    stream: true,
                }),
                signal  // 添加 signal 到请求中
            });

            if (!response.ok) {
                const error = await response.text();
                throw new Error(error);
            }

            const reader = response.body.getReader();
            let aiResponse = '';

            while (true) {
                const {done, value} = await reader.read();
                if (done) break;

                const chunk = new TextDecoder().decode(value);
                const lines = chunk.split('\n');

                for (const line of lines) {
                    if (line.startsWith('data: ')) {
                        const content = line.slice(6);
                        if (content.trim() === '[DONE]') continue;

                        try {
                            const data = JSON.parse(content);
                            if (data.choices?.[0]?.delta?.content) {
                                aiResponse += data.choices[0].delta.content;
                                updateAIMessage(aiResponse);
                            }
                        } catch (e) {
                            console.error('解析响应出错:', e);
                        }
                    }
                }
            }
        } catch (error) {
            if (error.name === 'AbortError') {
                console.log('用户手动停止更新');
                return;
            }
            console.error('发送消息失败:', error);
            appendMessage('发送失败: ' + error.message, 'ai', true);
            // 从 chatHistory 中移除最后一条记录（用户的问题）
            chatHistory.pop();
            saveChatHistory();
        } finally {
            const lastMessage = chatContainer.querySelector('.ai-message:last-child');
            if (lastMessage) {
                lastMessage.classList.remove('updating');
            }
        }
    }

<<<<<<< HEAD

=======
>>>>>>> f839da2d
    // 提取公共的数学公式处理函数
    function processMathAndMarkdown(text) {
        const mathExpressions = [];
        let mathIndex = 0;
        text = text.replace(/\\\[([a-zA-Z\d]+)\]/g, '[$1]');

        // 处理 \textsc 命令
        text = text.replace(/\\textsc\{([^}]+)\}/g, (match, content) => {
            return content.toUpperCase();
        });

        text = text.replace(/%\n\s*/g, ''); // 移除换行的百分号
        // 临时替换数学公式
        text = text.replace(/(\\\\\([^]+?\\\\\))|(\\\([^]+?\\\))|(\\\[[\s\S]+?\\\])/g, (match) => {

            // 如果是普通括号形式公式，转换为 \(...\) 形式
            if (match.startsWith('(') && match.endsWith(')') && !match.startsWith('\\(')) {
                console.log('警告：请使用 \\(...\\) 来表示行内公式');
            }

            // 为行间公式添加容器
            if (match.startsWith('\\[') || match.startsWith('$$')) {
                match = `<div class="math-display-container">${match}</div>`;
            }

            const placeholder = `%%MATH_EXPRESSION_${mathIndex}%%`;
            mathExpressions.push(match);
            mathIndex++;
            return placeholder;
        });

        // 配 marked
        marked.setOptions({
            breaks: false,
            gfm: true,
            sanitize: false,
            highlight: function(code, lang) {
                if (lang && hljs.getLanguage(lang)) {
                    try {
                        return hljs.highlight(code, { language: lang }).value;
                    } catch (err) {}
                }
                return hljs.highlightAuto(code).value;
            }
        });

        text = text.replace(/:\s\*\*/g, ':**');
        text = text.replace(/\*\*([^*]+?)\*\*[^\S\n]+/g, '@@$1@@#');
        text = text.replace(/\*\*(?=.*[^\S\n].*\*\*)([^*]+?)\*\*(?!\s)/g, '**$1** ');
        text = text.replace(/\*\*(?=.*：.*\*\*)([^*]+?)\*\*(?!\s)/g, '**$1** ');
        text = text.replace(/\@\@(.+?)\@\@#/g, '**$1** ');

        // 处理列表缩进
        text = text.replace(/^\s{4}\*\s{3}/mg, '   *   ');  // 规范化列表项后的空格

        // 渲染 Markdown
        let html = marked.parse(text);

        // 恢复数学公式
        html = html.replace(/%%MATH_EXPRESSION_(\d+)%%/g, (_, index) => mathExpressions[index]);

        // 移除数学公式容器外的 p 标签
        html = html.replace(/<p>\s*(<div class="math-display-container">[\s\S]*?<\/div>)\s*<\/p>/g, '$1');

        return html;
    }

    // 监听来自 content script 的消息
    window.addEventListener('message', (event) => {
        if (event.data.type === 'DROP_IMAGE') {
            console.log('收到拖放图片数据');
            const imageData = event.data.imageData;
            if (imageData && imageData.data) {
                console.log('创建图片标签');
                const imageTag = createImageTag(imageData.data, imageData.name);

                // 确保输入框有焦点
                messageInput.focus();

                // 获取或创建选区
                const selection = window.getSelection();
                let range;

                // 检查是否有现有选区
                if (selection.rangeCount > 0) {
                    range = selection.getRangeAt(0);
                } else {
                    // 创建新的选区
                    range = document.createRange();
                    // 将选区设置到输入框的末尾
                    range.selectNodeContents(messageInput);
                    range.collapse(false);
                    selection.removeAllRanges();
                    selection.addRange(range);
                }

                console.log('插入图片标签到输入框');
                // 插入图片标签
                range.deleteContents();
                range.insertNode(imageTag);

                // 移动光标到图片标签后面
                const newRange = document.createRange();
                newRange.setStartAfter(imageTag);
                newRange.collapse(true);
                selection.removeAllRanges();
                selection.addRange(newRange);

                // 触发输入事件以调整高度
                messageInput.dispatchEvent(new Event('input'));
                console.log('图片插入完成');
            }
        } else if (event.data.type === 'FOCUS_INPUT') {
            messageInput.focus();
            const range = document.createRange();
            range.selectNodeContents(messageInput);
            range.collapse(false);
            const selection = window.getSelection();
            selection.removeAllRanges();
            selection.addRange(range);
        } else if (event.data.type === 'URL_CHANGED') {
            console.log('[收到URL变化]', event.data.url);
            if (webpageSwitch.checked) {
                console.log('[网页问答] URL变化，重新获取页面内容');
                document.body.classList.add('loading-content');

                getPageContent()
                    .then(async content => {
                        if (content) {
                            pageContent = content;
                            const domain = await getCurrentDomain();
                            if (domain) {
                                await saveWebpageSwitch(domain, true);
                            }
                        } else {
                            console.error('URL_CHANGED 无法获取网页内容');
                        }
                    })
                    .catch(async error => {
                        console.error('URL_CHANGED 获取网页内容失败:', error);
                    })
                    .finally(() => {
                        document.body.classList.remove('loading-content');
                    });
            }
        } else if (event.data.type === 'UPDATE_PLACEHOLDER') {
            console.log('收到更新placeholder消息:', event.data);
            if (messageInput) {
                messageInput.setAttribute('placeholder', event.data.placeholder);
                if (event.data.timeout) {
                    setTimeout(() => {
                        messageInput.setAttribute('placeholder', '输入消息...');
                    }, event.data.timeout);
                }
            }
        }
    });

    // 修改数学公式渲染函数
    function renderMathInElement(element) {
        if (window.MathJax) {
            MathJax.typesetPromise([element]).catch((err) => {
                console.error('MathJax渲染错误:', err);
            });
        }
    }

    function updateAIMessage(text) {
        const lastMessage = chatContainer.querySelector('.ai-message:last-child');
        let rawText = text;

        if (lastMessage) {
            // 获取当前显示的文本
            const currentText = lastMessage.getAttribute('data-original-text') || '';
            // 如果新文本比当前文本长，说有新内容需要更新
            if (text.length > currentText.length) {
                // 更新原始文本属性
                lastMessage.setAttribute('data-original-text', text);

                // 处理数学公式和Markdown
                lastMessage.innerHTML = processMathAndMarkdown(text);

                // 渲染LaTeX公式
                renderMathInElement(lastMessage);

                // 处理新染的链接
                lastMessage.querySelectorAll('a').forEach(link => {
                    link.target = '_blank';
                    link.rel = 'noopener noreferrer';
                });

                // 更新历史记录
                if (chatHistory.length > 0) {
                    chatHistory[chatHistory.length - 1].content = rawText;
                    saveChatHistory();
                }
            }
        } else {
            appendMessage(rawText, 'ai');
        }
    }

    // 修改appendMessage函数，只在发送新消息时滚动
    function appendMessage(text, sender, skipHistory = false, fragment = null) {
        const messageDiv = document.createElement('div');
        messageDiv.className = `message ${sender}-message`;

        // 如果是批量加载，添加特殊类名
        if (fragment) {
            messageDiv.classList.add('batch-load');
        }

        // 存储原始文本用于复制
        messageDiv.setAttribute('data-original-text', text);

        // 处理数学公式和 Markdown
        messageDiv.innerHTML = processMathAndMarkdown(text);

        // 渲染 LaTeX 公式
        renderMathInElement(messageDiv);

        // 处理消息中的链接
        messageDiv.querySelectorAll('a').forEach(link => {
            link.target = '_blank';
            link.rel = 'noopener noreferrer';
        });

        // 处理消息中的图片标签
        messageDiv.querySelectorAll('.image-tag').forEach(tag => {
            const img = tag.querySelector('img');
            const base64Data = tag.getAttribute('data-image');
            if (img && base64Data) {
                img.addEventListener('click', (e) => {
                    e.preventDefault();
                    e.stopPropagation();
                    showImagePreview(base64Data);
                });
            }
        });

        // 如果提供了文档片段，添加到片段中；否则直接添加到聊天容器
        if (fragment) {
            fragment.appendChild(messageDiv);
        } else {
            chatContainer.appendChild(messageDiv);
            // 只在发送新消息时自动滚动（不是加载历史记录）
            if (sender === 'user' && !skipHistory) {
                requestAnimationFrame(() => {
                    chatContainer.scrollTo({
                        top: chatContainer.scrollHeight,
                        behavior: 'smooth'
                    });
                });
            }
        }

        // 只有在不跳过历史记录时才添加到历史记录
        if (!skipHistory) {
            chatHistory.push({
                role: sender === 'user' ? 'user' : 'assistant',
                content: processImageTags(text)
            });
            saveChatHistory();
            if (sender === 'ai') {
                messageDiv.classList.add('updating');
            }
        }
    }

    // 自动调整文本框高度
    function adjustTextareaHeight(textarea) {
        textarea.style.height = 'auto';
        const maxHeight = 200;
        textarea.style.height = Math.min(textarea.scrollHeight, maxHeight) + 'px';
        if (textarea.scrollHeight > maxHeight) {
            textarea.style.overflowY = 'auto';
        } else {
            textarea.style.overflowY = 'hidden';
        }
    }

    // 监听输入框变化
    messageInput.addEventListener('input', function() {
        adjustTextareaHeight(this);

        // 处理 placeholder 的显示
        if (this.textContent.trim() === '' && !this.querySelector('.image-tag')) {
            // 如果内容空且没有图片标签，清空内容以显示 placeholder
            while (this.firstChild) {
                this.removeChild(this.firstChild);
            }
        }

        // 移除不必要的 br 标签
        const brElements = this.getElementsByTagName('br');
        Array.from(brElements).forEach(br => {
            if (!br.nextSibling || (br.nextSibling.nodeType === Node.TEXT_NODE && br.nextSibling.textContent.trim() === '')) {
                br.remove();
            }
        });
    });

    // 处理换行和输入
    let isComposing = false;  // 跟踪输入法状态

    messageInput.addEventListener('compositionstart', () => {
        isComposing = true;
    });

    messageInput.addEventListener('compositionend', () => {
        isComposing = false;
    });

    messageInput.addEventListener('keydown', function(e) {
        if (e.key === 'Enter' && !e.shiftKey) {
            if (isComposing) {
                // 如果正在使用输入法，不发送消息
                return;
            }
            e.preventDefault();
            const text = this.textContent.trim();
            if (text || this.querySelector('.image-tag')) {  // 检查是否有文本或图片
                sendMessage();
            }
        } else if (e.key === 'Escape') {
            // 按 ESC 键时让输入框失去焦点
            messageInput.blur();
        }
    });

    // 修改点击事件监听器
    document.addEventListener('click', (e) => {
        // 如果点击的不是设置按钮本身和设置菜单，就关闭菜单
        if (!settingsButton.contains(e.target) && !settingsMenu.contains(e.target)) {
            settingsMenu.classList.remove('visible');
        }
    });

    // 确保设置按钮的点击事件在文档点击事件之前处理
    settingsButton.addEventListener('click', (e) => {
        e.stopPropagation();
        settingsMenu.classList.toggle('visible');
    });

    // 添加输入框的事件监听器
    messageInput.addEventListener('focus', () => {
        settingsMenu.classList.remove('visible');
    });

    // 主题切换
    const themeSwitch = document.getElementById('theme-switch');

    // 设置主题
    function setTheme(isDark) {
        // 获取根元素
        const root = document.documentElement;

        // 移除现有的主题类
        root.classList.remove('dark-theme', 'light-theme');

        // 添加新的主题类
        root.classList.add(isDark ? 'dark-theme' : 'light-theme');

        // 更新开关状态
        themeSwitch.checked = isDark;

        // 保存主题设置
        chrome.storage.sync.set({ theme: isDark ? 'dark' : 'light' });
    }

    // 初始化主题
    async function initTheme() {
        try {
            const result = await chrome.storage.sync.get('theme');
            const prefersDark = window.matchMedia('(prefers-color-scheme: dark)').matches;
            const isDark = result.theme === 'dark' || (!result.theme && prefersDark);
            setTheme(isDark);
        } catch (error) {
            console.error('初始化主题失败:', error);
            // 如果出错，使用系统主题
            setTheme(window.matchMedia('(prefers-color-scheme: dark)').matches);
        }
    }

    // 监听主题切换
    themeSwitch.addEventListener('change', () => {
        setTheme(themeSwitch.checked);
    });

    // 监听系统主题变化
    window.matchMedia('(prefers-color-scheme: dark)').addEventListener('change', (e) => {
        chrome.storage.sync.get('theme', (data) => {
            if (!data.theme) {  // 只有在用户没有手动设置主题时才跟随系统
                setTheme(e.matches);
            }
        });
    });

    // 初始化主题
    await initTheme();

    // 修改 saveWebpageSwitch 函数，改进存储和错误处理
    async function saveWebpageSwitch(domain, enabled) {
        console.log('开始保存网页问答开关状态:', domain, enabled);

        try {
            const result = await chrome.storage.local.get('webpageSwitchDomains');
            let domains = result.webpageSwitchDomains || {};

            // 只在状态发生变化时才更新
            if (domains[domain] !== enabled) {
                domains[domain] = enabled;
                await chrome.storage.local.set({ webpageSwitchDomains: domains });
                console.log('网页问答状态已保存:', domain, enabled);
            }
        } catch (error) {
            console.error('保存网页问答状态失败:', error, domain, enabled);
        }
    }

    // API 设置功能
    const apiSettings = document.getElementById('api-settings');
    const apiSettingsToggle = document.getElementById('api-settings-toggle');
    const backButton = document.querySelector('.back-button');
    const apiCards = document.querySelector('.api-cards');

    // 加载保存的 API 配置
    let apiConfigs = [];
    let selectedConfigIndex = 0;

    // 从存储加载配置
    async function loadAPIConfigs() {
        try {
            const result = await chrome.storage.sync.get(['apiConfigs', 'selectedConfigIndex']);
            if (result.apiConfigs && result.apiConfigs.length > 0) {
                apiConfigs = result.apiConfigs;
                selectedConfigIndex = result.selectedConfigIndex || 0;
            } else {
                // 创建默认配置
                apiConfigs = [{
                    apiKey: '',
                    baseUrl: 'https://api.openai.com/v1/chat/completions',
                    modelName: 'gpt-4o'
                }];
                selectedConfigIndex = 0;
                await saveAPIConfigs();
            }
        } catch (error) {
            console.error('加载 API 配置失败:', error);
            // 如果加载失败，也创建默认配置
            apiConfigs = [{
                apiKey: '',
                baseUrl: 'https://api.openai.com/v1/chat/completions',
                modelName: 'gpt-4o'
            }];
            selectedConfigIndex = 0;
        }

        // 确保一定会渲染卡片
        renderAPICards();
    }

    // 保存配置到存储
    async function saveAPIConfigs() {
        try {
            await chrome.storage.sync.set({
                apiConfigs,
                selectedConfigIndex
            });
        } catch (error) {
            console.error('保存 API 配置失败:', error);
        }
    }

    // 渲染 API 卡片
    function renderAPICards() {
        // 确保模板元素在
        const templateCard = document.querySelector('.api-card.template');
        if (!templateCard) {
            console.error('找不到模板卡片元素');
            return;
        }

        // 保存模板的副本
        const templateClone = templateCard.cloneNode(true);

        // 清空现有卡片
        apiCards.innerHTML = '';

        // 先重新添加模板（保持隐藏状态）
        apiCards.appendChild(templateClone);

        // 渲染实际的卡
        apiConfigs.forEach((config, index) => {
            const card = createAPICard(config, index, templateClone);
            apiCards.appendChild(card);
        });
    }

    // 创建 API 卡片
    function createAPICard(config, index, templateCard) {
        // 克模板
        const template = templateCard.cloneNode(true);
        template.classList.remove('template');
        template.style.display = '';
        template.setAttribute('tabindex', '0');

        if (index === selectedConfigIndex) {
            template.classList.add('selected');
        }

        const apiKeyInput = template.querySelector('.api-key');
        const baseUrlInput = template.querySelector('.base-url');
        const modelNameInput = template.querySelector('.model-name');
        const apiForm = template.querySelector('.api-form');

        apiKeyInput.value = config.apiKey || '';
        baseUrlInput.value = config.baseUrl || 'https://api.openai.com/v1/chat/completions';
        modelNameInput.value = config.modelName || 'gpt-4o';

        // 阻止输入框和按钮点击事件冒泡
        const stopPropagation = (e) => {
            e.stopPropagation();
            e.preventDefault();
        };

        // 为输入框添加点击事件阻止冒泡
        [apiKeyInput, baseUrlInput, modelNameInput].forEach(input => {
            input.addEventListener('click', stopPropagation);
            input.addEventListener('focus', stopPropagation);
        });

        // 为按钮添加点击事件阻止冒泡
        template.querySelectorAll('.card-button').forEach(button => {
            button.addEventListener('click', stopPropagation);
        });

        // 添加回车键选择功能
        template.addEventListener('keydown', (e) => {
            if (e.key === 'Enter') {
                e.preventDefault();
                selectCard(template, index);
            }
        });

        // 输入变化时保存
        [apiKeyInput, baseUrlInput, modelNameInput].forEach(input => {
            input.addEventListener('change', () => {
                apiConfigs[index] = {
                    apiKey: apiKeyInput.value,
                    baseUrl: baseUrlInput.value,
                    modelName: modelNameInput.value
                };
                saveAPIConfigs();
            });
        });

        // 复制配置
        template.querySelector('.duplicate-btn').addEventListener('click', (e) => {
            e.stopPropagation();
            e.preventDefault();
            apiConfigs.push({...config});
            saveAPIConfigs();
            renderAPICards();
        });

        // 删除配置
        template.querySelector('.delete-btn').addEventListener('click', (e) => {
            e.stopPropagation();
            e.preventDefault();
            if (apiConfigs.length > 1) {
                apiConfigs.splice(index, 1);
                if (selectedConfigIndex >= apiConfigs.length) {
                    selectedConfigIndex = apiConfigs.length - 1;
                }
                saveAPIConfigs();
                renderAPICards();
            }
        });

        // 选择配置
        template.addEventListener('click', (e) => {
            // 如果点击的是输入框或按钮，不触发选择
            if (e.target.matches('input') || e.target.matches('.card-button') || e.target.closest('.card-button')) {
                return;
            }
            selectCard(template, index);
        });

        return template;
    }

    // 添加选择卡片的辅助函数
    function selectCard(template, index) {
        selectedConfigIndex = index;
        saveAPIConfigs();
        document.querySelectorAll('.api-card').forEach(card => {
            card.classList.remove('selected');
        });
        template.classList.add('selected');
        // 关闭设置页面
        apiSettings.classList.remove('visible');
    }

    // 等待 DOM 加载完成后再初始化
    await loadAPIConfigs();

    // 显示/隐藏 API 设置
    apiSettingsToggle.addEventListener('click', () => {
        apiSettings.classList.add('visible');
        settingsMenu.classList.remove('visible');
        // 确保每次打开设置时都重新渲染卡片
        renderAPICards();
    });

    // 返回聊天界面
    backButton.addEventListener('click', () => {
        apiSettings.classList.remove('visible');
    });

    // 清空聊天记录功能
    const clearChat = document.getElementById('clear-chat');
    clearChat.addEventListener('click', () => {
        // 如果有正在进行的请求，停止它
        if (currentController) {
            currentController.abort();
            currentController = null;
        }
        // 清空聊天容器
        chatContainer.innerHTML = '';
        // 清空聊天历史记录
        chatHistory = [];
        saveChatHistory();
        // 关闭设置菜单
        settingsMenu.classList.remove('visible');
        // 聚焦输入框并将光标移到末尾
        messageInput.focus();
        // 移动光标到末尾
        const range = document.createRange();
        range.selectNodeContents(messageInput);
        range.collapse(false);
        const selection = window.getSelection();
        selection.removeAllRanges();
        selection.addRange(range);
    });

    // 添加点击事件监听
    chatContainer.addEventListener('click', () => {
        // 击聊天区域时让输入框失去焦点
        messageInput.blur();
    });

    // 监听输入框的焦点状态
    messageInput.addEventListener('focus', () => {
        // 输入框获得焦点，阻止事件冒泡
        messageInput.addEventListener('click', (e) => e.stopPropagation());
    });

    messageInput.addEventListener('blur', () => {
        // 输入框失去焦点时，移除点击事件监听
        messageInput.removeEventListener('click', (e) => e.stopPropagation());
    });

    // 右键菜单功能
    function showContextMenu(e, messageElement) {
        e.preventDefault();
        currentMessageElement = messageElement;

        // 设置菜单位置
        contextMenu.style.display = 'block';

        // 根据消息状态显示或隐藏停止更新按钮
        if (messageElement.classList.contains('updating')) {
            stopUpdateButton.style.display = 'flex';
        } else {
            stopUpdateButton.style.display = 'none';
        }

        const menuWidth = contextMenu.offsetWidth;
        const menuHeight = contextMenu.offsetHeight;

        // 确保菜单不超出视口
        let x = e.clientX;
        let y = e.clientY;

        if (x + menuWidth > window.innerWidth) {
            x = window.innerWidth - menuWidth;
        }

        if (y + menuHeight > window.innerHeight) {
            y = window.innerHeight - menuHeight;
        }

        contextMenu.style.left = x + 'px';
        contextMenu.style.top = y + 'px';
    }

    // 添加停止更新按钮的点击事件处理
    stopUpdateButton.addEventListener('click', () => {
        if (currentController) {
            currentController.abort();  // 中止当前请求
            currentController = null;
            hideContextMenu();
        }
    });
    // 隐藏右键菜单
    function hideContextMenu() {
        contextMenu.style.display = 'none';
        currentMessageElement = null;
    }

    // 复制消息内容
    function copyMessageContent() {
        if (currentMessageElement) {
            // 获取存储的原始文本
            const originalText = currentMessageElement.getAttribute('data-original-text');
            navigator.clipboard.writeText(originalText).then(() => {
                hideContextMenu();
            }).catch(err => {
                console.error('复制失败:', err);
            });
        }
    }

    // 监听 AI 消息的右键点击
    chatContainer.addEventListener('contextmenu', (e) => {
        const messageElement = e.target.closest('.ai-message');
        if (messageElement) {
            showContextMenu(e, messageElement);
        }
    });

    // 点击制按钮
    copyMessageButton.addEventListener('click', copyMessageContent);

    // 点击其他地方隐藏菜单
    document.addEventListener('click', (e) => {
        if (!contextMenu.contains(e.target)) {
            hideContextMenu();
        }
    });

    // 滚动时隐藏菜单
    chatContainer.addEventListener('scroll', hideContextMenu);

    // 按下 Esc 键隐藏菜单
    document.addEventListener('keydown', (e) => {
        if (e.key === 'Escape') {
            hideContextMenu();
        }
    });

    // 片粘贴功能
    messageInput.addEventListener('paste', async (e) => {
        e.preventDefault(); // 阻止默认粘贴行为

        const items = Array.from(e.clipboardData.items);
        const imageItem = items.find(item => item.type.startsWith('image/'));

        if (imageItem) {
            // 处理图片粘贴
            const file = imageItem.getAsFile();
            const reader = new FileReader();

            reader.onload = async () => {
                const base64Data = reader.result;
                const imageTag = createImageTag(base64Data, file.name);

                // 在光标位置插入图片标签
                const selection = window.getSelection();
                const range = selection.getRangeAt(0);
                range.deleteContents();
                range.insertNode(imageTag);

                // 移动光标到图片标签后面，并确保不会插入额外的换行
                const newRange = document.createRange();
                newRange.setStartAfter(imageTag);
                newRange.collapse(true);
                selection.removeAllRanges();
                selection.addRange(newRange);

                // 移除可能存在的多余行
                const brElements = messageInput.getElementsByTagName('br');
                Array.from(brElements).forEach(br => {
                    if (br.previousSibling && br.previousSibling.classList && br.previousSibling.classList.contains('image-tag')) {
                        br.remove();
                    }
                });

                // 触发输入事件以调整高度
                messageInput.dispatchEvent(new Event('input'));
            };

            reader.readAsDataURL(file);
        } else {
            // 处理文本粘贴
            const text = e.clipboardData.getData('text/plain');
            document.execCommand('insertText', false, text);
        }
    });

    // 处理图片标签的删除
    messageInput.addEventListener('keydown', (e) => {
        if (e.key === 'Backspace' || e.key === 'Delete') {
            const selection = window.getSelection();
            const range = selection.getRangeAt(0);
            const startContainer = range.startContainer;

            // 检查是否在图片标签旁边
            if (startContainer.nodeType === Node.TEXT_NODE && startContainer.textContent === '') {
                const previousSibling = startContainer.previousSibling;
                if (previousSibling && previousSibling.classList?.contains('image-tag')) {
                    e.preventDefault();
                    previousSibling.remove();

                    // 移除可能存在的多余换行
                    const brElements = messageInput.getElementsByTagName('br');
                    Array.from(brElements).forEach(br => {
                        if (!br.nextSibling || (br.nextSibling.nodeType === Node.TEXT_NODE && br.nextSibling.textContent.trim() === '')) {
                            br.remove();
                        }
                    });

                    // 触发输入事件以调整高度
                    messageInput.dispatchEvent(new Event('input'));
                }
            }
        }
    });

    // 创建图片标签
    function createImageTag(base64Data, fileName) {
        const container = document.createElement('span');
        container.className = 'image-tag';
        container.contentEditable = false;
        container.setAttribute('data-image', base64Data);
        container.title = fileName || '图片'; // 添加悬停提示

        const thumbnail = document.createElement('img');
        thumbnail.src = base64Data;
        thumbnail.alt = fileName || '图片';

        const deleteBtn = document.createElement('button');
        deleteBtn.className = 'delete-btn';
        deleteBtn.innerHTML = '<svg viewBox="0 0 24 24"><path d="M18 6L6 18M6 6l12 12" stroke="currentColor" stroke-linecap="round"/></svg>';
        deleteBtn.title = '删除图片';

        // 点击删除按钮时除整个标签
        deleteBtn.addEventListener('click', (e) => {
            e.preventDefault();
            e.stopPropagation();
            container.remove();
            // 发输入事件以调整高度
            messageInput.dispatchEvent(new Event('input'));
        });

        container.appendChild(thumbnail);
        container.appendChild(deleteBtn);

        // 点击图片区域预览图片
        thumbnail.addEventListener('click', (e) => {
            e.preventDefault();
            e.stopPropagation();
            showImagePreview(base64Data);
        });

        return container;
    }

    // 图片预览功能
    const previewModal = document.querySelector('.image-preview-modal');
    const previewImage = previewModal.querySelector('img');
    const closeButton = previewModal.querySelector('.image-preview-close');

    function showImagePreview(base64Data) {
        previewImage.src = base64Data;
        previewModal.classList.add('visible');
    }

    function hideImagePreview() {
        previewModal.classList.remove('visible');
        previewImage.src = '';
    }

    closeButton.addEventListener('click', hideImagePreview);
    previewModal.addEventListener('click', (e) => {
        if (e.target === previewModal) {
            hideImagePreview();
        }
    });

    // 创建公共的图片处理函数
    function handleImageDrop(e, target) {
        e.preventDefault();
        e.stopPropagation();

        try {
            // 处理文件拖放
            if (e.dataTransfer.files.length > 0) {
                const file = e.dataTransfer.files[0];
                if (file.type.startsWith('image/')) {
                    const reader = new FileReader();
                    reader.onload = () => {
                        const base64Data = reader.result;
                        const imageTag = createImageTag(base64Data, file.name);

                        // 确保输入框有焦点
                        messageInput.focus();

                        // 获取或创建选区
                        const selection = window.getSelection();
                        let range;

                        // 检查是否有现有选区
                        if (selection.rangeCount > 0) {
                            range = selection.getRangeAt(0);
                        } else {
                            // 创建新的选区
                            range = document.createRange();
                            // 将选区设置到输入框的末尾
                            range.selectNodeContents(messageInput);
                            range.collapse(false);
                            selection.removeAllRanges();
                            selection.addRange(range);
                        }

                        // 插入图片标签
                        range.deleteContents();
                        range.insertNode(imageTag);

                        // 移动光标到图片标签后面
                        const newRange = document.createRange();
                        newRange.setStartAfter(imageTag);
                        newRange.collapse(true);
                        selection.removeAllRanges();
                        selection.addRange(newRange);

                        // 触发输入事件以调整高度
                        messageInput.dispatchEvent(new Event('input'));
                    };
                    reader.readAsDataURL(file);
                    return;
                }
            }

            // 处理网页图片拖放
            const data = e.dataTransfer.getData('text/plain');
            if (data) {
                try {
                    const imageData = JSON.parse(data);
                    if (imageData.type === 'image') {
                        const imageTag = createImageTag(imageData.data, imageData.name);

                        // 确保输入框有焦点
                        messageInput.focus();

                        // 获取或创建选区
                        const selection = window.getSelection();
                        let range;

                        // 检查是否有现有选区
                        if (selection.rangeCount > 0) {
                            range = selection.getRangeAt(0);
                        } else {
                            // 创建新的选区
                            range = document.createRange();
                            // 将选区设置到输入框的末尾
                            range.selectNodeContents(messageInput);
                            range.collapse(false);
                            selection.removeAllRanges();
                            selection.addRange(range);
                        }

                        // 插入图片标签
                        range.deleteContents();
                        range.insertNode(imageTag);

                        // 移动光标到图片标签后面
                        const newRange = document.createRange();
                        newRange.setStartAfter(imageTag);
                        newRange.collapse(true);
                        selection.removeAllRanges();
                        selection.addRange(newRange);

                        // 触发输入事件以调整高度
                        messageInput.dispatchEvent(new Event('input'));
                    }
                } catch (error) {
                    console.error('处理拖放数据失败:', error);
                }
            }
        } catch (error) {
            console.error('处理拖放事件失败:', error);
        }
    }

    // 为输入框添加拖放事件监听器
    messageInput.addEventListener('dragover', (e) => {
        e.preventDefault();
        e.stopPropagation();
    });

    messageInput.addEventListener('dragleave', (e) => {
        e.preventDefault();
        e.stopPropagation();
    });

    messageInput.addEventListener('drop', (e) => handleImageDrop(e, messageInput));

    // 为聊天区域添加拖放事件监听器
    chatContainer.addEventListener('dragover', (e) => {
        e.preventDefault();
        e.stopPropagation();
    });

    chatContainer.addEventListener('dragleave', (e) => {
        e.preventDefault();
        e.stopPropagation();
    });

    chatContainer.addEventListener('drop', (e) => handleImageDrop(e, chatContainer));

    // 阻止聊天区域的图片默认行为
    chatContainer.addEventListener('click', (e) => {
        if (e.target.tagName === 'IMG') {
            e.preventDefault();
            e.stopPropagation();
        }
    });
});<|MERGE_RESOLUTION|>--- conflicted
+++ resolved
@@ -476,10 +476,6 @@
         }
     }
 
-<<<<<<< HEAD
-
-=======
->>>>>>> f839da2d
     // 提取公共的数学公式处理函数
     function processMathAndMarkdown(text) {
         const mathExpressions = [];
